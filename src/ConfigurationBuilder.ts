--- conflicted
+++ resolved
@@ -148,19 +148,7 @@
 }
 
 /** Items that all elements in the configuration panel share */
-<<<<<<< HEAD
-abstract class ConfigElementBase {
-    /**
-     * HTML snippet that defines the rendered config element. Has keys like {label} that will be replaced
-     * during the render phase.
-     */
-    abstract readonly snippet: string;
-    /** Dictionary of replacements to perform on the HTML snippet. */
-    readonly replacementKeys: { [x: string]: string | number };
-    readonly replacementRegex: RegExp;
-=======
 abstract class ConfigElementBase<Schema extends zod.Schema> {
->>>>>>> 091456fe
     /** Unique ID to assign to webUI bindings */
     readonly callbackIdentifier;
     protected options: zod.infer<Schema>;
