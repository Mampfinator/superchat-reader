import { DemoProvider } from '@app/chat_providers/Demo.ts';
import { YouTubeDonationProvider } from '@app/chat_providers/youtube/YouTubeProvider.ts';
import { ProviderManager } from '@app/ProviderManager.ts';
import { loadCCCache } from '@app/CurrencyConversion.ts';
import { getProgramConfig } from '@app/MainConfig.ts';

await loadCCCache();

const manager = new ProviderManager();
const config = await getProgramConfig();

await manager.init();

<<<<<<< HEAD
const isProduction = true;

if (!isProduction) {
=======
if (config.debug) {
>>>>>>> 5ad85056
    manager.register(new DemoProvider());
} else {
    manager.register(new YouTubeDonationProvider());
}

await manager.activateAll();

const messageCap = 10;

console.log(`Printing ${messageCap} total debug messages.`);

console.log('---------------- DEBUG MESSAGES ----------------');

let i = 0;
for await (const message of manager.readAll()) {
    if (i++ > messageCap) break;
    if (message.messageType !== 'text') continue;
    console.log(
        `${message.author} (${message.donationCurrency.code} ${
            message.donationAmount.toFixed(message.donationCurrency.digits)
        } | ${message.donationClass}): ${message.message}`,
    );
}

console.log('Program complete');<|MERGE_RESOLUTION|>--- conflicted
+++ resolved
@@ -11,13 +11,7 @@
 
 await manager.init();
 
-<<<<<<< HEAD
-const isProduction = true;
-
-if (!isProduction) {
-=======
 if (config.debug) {
->>>>>>> 5ad85056
     manager.register(new DemoProvider());
 } else {
     manager.register(new YouTubeDonationProvider());
